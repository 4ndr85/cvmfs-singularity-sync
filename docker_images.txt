
# This file is a list of Docker images to synchronize to singularity.opensciencegrid.org.

# First, some generic CentOS images:
centos:latest
centos:centos6
centos:centos7

# Fairly common Linux distros
debian:latest
debian:stable
debian:testing
debian:unstable
ubuntu:latest
fedora:latest

# Common programming environments
python:latest
python:3.4
python:2.7
openjdk:latest
openjdk:8
openjdk:9
gcc:latest
julia:latest
r-base:latest
continuumio/anaconda
gromacs/gromacs
rocker/r-ver:latest

# OSG-specific worker node images
opensciencegrid/osg-3.3-wn-el6
opensciencegrid/osg-3.3-wn-el7
opensciencegrid/osg-wn:3.3-el7
opensciencegrid/osg-wn:3.3-el6

# OSG-specific images oriented to developers and testers
opensciencegrid/osg-wn:3.3-testing-el7
opensciencegrid/osg-wn:3.3-devel-el7

# OSGVO
opensciencegrid/npjoodi
opensciencegrid/osgvo-ants
opensciencegrid/osgvo-beagle
opensciencegrid/osgvo-biomedinfo
opensciencegrid/osgvo-blaylockbk
opensciencegrid/osgvo-debian-10:latest
opensciencegrid/osgvo-el6
opensciencegrid/osgvo-el6-cuda
opensciencegrid/osgvo-el6-feltus
opensciencegrid/osgvo-el7
opensciencegrid/osgvo-el7-cuda10
opensciencegrid/osgvo-el8
opensciencegrid/osgvo-freesurfer:latest
opensciencegrid/osgvo-gromacs
opensciencegrid/osgvo-gromacs-plumed
opensciencegrid/osgvo-julia:latest
opensciencegrid/osgvo-opensim:latest
opensciencegrid/osgvo-psi4:latest
opensciencegrid/osgvo-r:3.5
opensciencegrid/osgvo-torch
opensciencegrid/osgvo-ubuntu-18.04
opensciencegrid/osgvo-ubuntu-xenial
opensciencegrid/osgvo-ucsd-grover:latest
opensciencegrid/osgvo-xenon:*
opensciencegrid/tensorflow
opensciencegrid/tensorflow-gpu:1.4
opensciencegrid/tensorflow-gpu:latest
paesanilab/psi4:latest
pegasus/osg-el7:latest
rinnocente/qe-full-6.2.1:latest
rynge/einsteintoolkit:latest
rynge/sra:latest
rynge/osg-mcf10-mod:latest
rynge/osg-tensorflow-gpu:latest
rynge/osgvo-el6-testing:latest
rynge/osgvo-el7-testing:latest
rynge/osgvo-ubuntu-18.04-testing:latest
ssthapa/freesurferosg:5.1
ssthapa/freesurferosg:5.3
ssthapa/freesurferosg:6.0
ssthapa/freesurferosg:latest
lukasheinrich/folding:*

# OSGVO - user defined images
weiminghu123/panen
shilpac/my_mindboggle
nipy/mindboggle
nkern/21cmfast_env
dmbala/r-3.4.1
dmbala/r-ebcrimage
leofang/cthyb-ohmic
agladstein/msprime:latest
agladstein/simprily:latest
agladstein/simprily:version1
agladstein/simprily_autobuild
agladstein/data_science_popgen_notebook:*
drtmfigy/hjets_herwig7
drtmfigy/herwig_hjets
drtmfigy/fbps
adwasser/slomo
anniesoft/toolanalysis
jamessaxon/postgres-routing:latest
jamessaxon/postgres-routing:a0
jml230/osg-amber:*
econtal/numpy-mkl:latest
blaylockbk/miniconda3_osg:latest
researchcomputing/namd_212_multicore_osgvo-el6:latest
jborrel00/pyccx-ubuntu16:latest
jborrel00/pyccx-ubuntu16:development
jasoncpatton/qutip_kwant:v1.2
kai2019/osg-fsl:latest
efajardo/osgvo-nsides:latest
efajardo/astroflow:latest
christinalk/slim:latest
jonlam/osg_ubuntu:latest
yxfu93/julia:latest
npcooley/heron:latest
npcooley/deepec:latest
showmic09/dream3d:6.5.121
chunshen1987/iebe-music:latest
npavlovikj/bacteria_db:latest
cathrine98/r-bglr:latest
cathrine98/r-vmanthena:latest
cathrine98/osg-clarkson_mondal:latest
xevra/sparse_kernel_docker:latest
molssi/qcarchive_worker_openff:*
rafaelnalin/r-ver-openblas:latest
xevra/sparse_kernel_docker:RIFT
xevra/sparse_kernel_docker:stable
relugzosiraba/kwant_adaptive:v1

# MINT project (rynge)
ankushumn/rsatest
mintproject/ankush:latest
mintproject/base-ubuntu16:latest
mintproject/base-ubuntu18:latest
mintproject/floodseverityindex:*
mintproject/cycles:*
mintproject/dssat:*
mintproject/economic:*
mintproject/kimetrica:*
mintproject/pihm:*
mintproject/hand:*
mintproject/sentinel:*
mintproject/pihm2cycles:*
mintproject/weather-generator:*
mintproject/mintviz:*
mintproject/modflow-2005:*
mintproject/topoflow:*
mintproject/droughtindices:*


# Lightweight images
busybox
alpine

# Electron Ion Collider images
whit2333/eic-slic:latest
argonneeic/evochain:v*
argonneeic/fpadsim:v*

# Common biology tools
# Biocontainers :latest doesn't exist any longer.
#biocontainers/blast
cyverse/rsem-prepare

# IGWN (Internation Gravitational Wave Network) worker nodes
igwn/lalsuite-dev:el7
igwn/lalsuite-dev:stretch
igwn/software:el7
igwn/software:el7-testing
igwn/software:stretch
igwn/software:stretch-proposed

# LIGO PyCBC compute nodes
pycbc/pycbc-el7:v*
pycbc/pycbc-el7:latest

# CMS worker node
bbockelm/cms:rhel6
bbockelm/cms:rhel7
cmssw/cms:rhel6
cmssw/cms:rhel7
cmssw/cms:rhel6-m*
cmssw/cms:rhel7-m*
efajardo/docker-cms:tensorflow
# CMS worker node with hadoop
kreczko/workernode:centos6
kreczko/workernode:centos7
clelange/slc5-cms:latest

# ATLAS worker node
lincolnbryant/atlas-wn

# ATLAS standalone images
atlas/analysisbase:21.2.4
atlas/athanalysis:21.2.4

# ATLAS related images
chekanov/centos7hepsim

# Gluex worker node
rjones30/gluex
rjones30/gluex6
rjones30/gluextest
markito3/gluex_docker_devel
markito3/gluex_docker_prod

# WIPAC (IceCube)
wipac/fasig_scalable_radio_array
wipac/npx-el6:latest
wipac/npx-el6:test
wipac/skylab:1.0.0

#fMRI Prep
poldracklab/fmriprep

# cyverse container camp
evolinc/rmta:1.6
evolinc/evolinc-i:1.6
dajunluo/deepvariant

# Images for Testing the Integration Between the CyVerse Discovery Environment and OSG
discoenv/osg-word-count:1.0.0
discoenv/osg-test:latest
cyverse/osg-gl:1.0
jbustamante35/testphytoshell:phytoshell
evolinc/osg-rmta:2.1
evolinc/osg-evolinc-i:1.7.4
evolinc/osg-rmta:2.5
evolinc/osg-rmta:2.6.3
cyverse/ngmlr:0.2.7

# JLab CLAS12 Simulations
jeffersonlab/clas12simulations:production

# JLab Parity Simulations and Analysis
jeffersonlab/remoll:latest
jeffersonlab/remoll:develop
jeffersonlab/japan:latest
jeffersonlab/japan:develop

# Syracuse University Gravitational Wave Group
sugwg/dbrown:*
sugwg/dfinstad:*
sugwg/prp:*
sugwg/sdreyes:*

# brainlife.io - An online platform for reproducible neuroscience.
brainlife/mrtrix3:3.0_RC3
brainlife/mcr:neurodebian1604-r2017a
brainlife/mcr:r2019a

# Fermilab VO - Fermigrid worker nodes
fermilab/fnal-wn-sl7
fermilab/fnal-wn-sl6

# NOvA Experiment
novaexperiment/el7-tensorflow-gpu:*
novaexperiment/nova-sl7-novat2k:*
novaexperiment/slf67:*

#holosim (tree migration)
astrand/holosim1
astrand/popassemble

# HTMap
htcondor/htmap-exec:*


# LIGO - user defined images
containers.ligo.org/joshua.willis/pycbc:latest
containers.ligo.org/james-clark/bayeswave:latest
containers.ligo.org/james-clark/bilby_pipe_public:latest
containers.ligo.org/james-clark/research-projects-rit/rift:latest
containers.ligo.org/james-clark/research-projects-rit/rift:production
containers.ligo.org/tessa.carver/pygrb_o3a:latest
atanasi/matlab:v97

# LIGO/VIRGO/KAGRA containers
containers.ligo.org/lscsoft/lalsuite/nightly:el7
containers.ligo.org/lscsoft/lalsuite/nightly:stretch
containers.ligo.org/lscsoft/lalsuite/lalsuite-v6.59:el7
containers.ligo.org/lscsoft/lalsuite/lalsuite-v6.59:stretch
containers.ligo.org/lscsoft/lalsuite/lalsuite-v6.60:el7
containers.ligo.org/lscsoft/lalsuite/lalsuite-v6.60:stretch
containers.ligo.org/lscsoft/lalsuite/lalsuite-v6.62:el7
containers.ligo.org/lscsoft/lalsuite/lalsuite-v6.62:stretch
containers.ligo.org/lscsoft/bayeswave:nightly
containers.ligo.org/lscsoft/bayeswave:latest
containers.ligo.org/lscsoft/bayeswave:v1.0.5
containers.ligo.org/rucio/igwn-rucio-client/rucio-clients:latest

# Lancaster U Muon g-2 Beamline Simulations
valetov/g4bl:*
valetov/beam_track:*

# Mu2e
egstern/centos7-synergia2:*
egstern/sl7-synergia2:*
egstern/ubuntu1804-synergia2:*
mu2e/synergia:v0
egstern/wn-synergia2:latest

#NEURON+Brian2+Python
rtikid/python2-numpy-scipy-sympy-neuron-brian2-netpyne-inspyred-pyabf
rtikid/python3-numpy-scipy-sympy-neuron-brian2-netpyne-inspyred-pyabf

# WRENNCH project (rynge)
wrenchproject/task-clustering:*

# FAST-HEP images
fasthep/fast-hep-docker:version-0.2.0

# PIRE
eventhorizontelescope/hops:*
#casavlbi_ehtproduction:latest
mjanssen2308/symba:latest
ttrent808/ray:*

# Caltech_Rusholme
nrstickley/jsp_apps:*

#American Museum of Natural History (AMNH)
amnh/osgimages:*

# Single-cell Inference of Networks using Granger Ensembles (SINGE)
agitter/singe:latest

# Notre Dame images
notredamedulac/el7-tensorflow-pytorch:latest

<<<<<<< HEAD
# LSST DESC stackvana
beckermr/stackvana:latest
=======
# Neural Architecture Search for 2d-UNet
jinnian/automl:2dunet
>>>>>>> 0d8880aa
<|MERGE_RESOLUTION|>--- conflicted
+++ resolved
@@ -331,10 +331,8 @@
 # Notre Dame images
 notredamedulac/el7-tensorflow-pytorch:latest
 
-<<<<<<< HEAD
 # LSST DESC stackvana
 beckermr/stackvana:latest
-=======
+
 # Neural Architecture Search for 2d-UNet
-jinnian/automl:2dunet
->>>>>>> 0d8880aa
+jinnian/automl:2dunet