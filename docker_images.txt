
# This file is a list of Docker images to synchronize to singularity.opensciencegrid.org.

# First, some generic CentOS images:
centos:latest
centos:centos6
centos:centos7

# Fairly common Linux distros
debian:latest
debian:stable
debian:testing
debian:unstable
ubuntu:latest
fedora:latest

# Common programming environments
python:latest
python:3.4
python:2.7
openjdk:latest
openjdk:8
openjdk:9
gcc:latest
julia:latest
r-base:latest
continuumio/anaconda
tensorflow/tensorflow:latest
tensorflow/tensorflow:latest-gpu

# OSG-specific worker node images
opensciencegrid/osg-3.3-wn-el6
opensciencegrid/osg-3.3-wn-el7
opensciencegrid/osg-wn:3.3-el7
opensciencegrid/osg-wn:3.3-el6

# OSG-specific images oriented to developers and testers
opensciencegrid/osg-wn:3.3-testing-el7
opensciencegrid/osg-wn:3.3-devel-el7

# OSGVO
opensciencegrid/osgvo:el6
opensciencegrid/osgvo:el7
opensciencegrid/tensorflow
opensciencegrid/tensorflow-gpu
rynge/osgvo:el6
rynge/osgvo:el7
rynge/einsteintoolkit:latest
rynge/osg-tensorflow-gpu:latest

# Lightweight images
busybox
alpine

# Electron Ion Collider images
whit2333/eic-slic:latest
dbcooper/fpadsim:singularity

# Common biology tools
biocontainers/blast
cyverse/rsem-prepare

# LIGO worker node
ligo/software:jessie
ligo/software:jessie-proposed

# LIGO PyCBC compute nodes
pycbc/pycbc-el7:v*
pycbc/pycbc-el7:latest

# CMS worker node
bbockelm/cms:rhel6
bbockelm/cms:rhel7

# ATLAS worker node
lincolnbryant/atlas-wn

<<<<<<< HEAD
# Gluex worker images
rjones30/gluex
rjones30/gluex6
=======
# Gluex worker image
rjones30/gluex
>>>>>>> 7706bd74
<|MERGE_RESOLUTION|>--- conflicted
+++ resolved
@@ -75,11 +75,6 @@
 # ATLAS worker node
 lincolnbryant/atlas-wn
 
-<<<<<<< HEAD
-# Gluex worker images
+# Gluex worker node
 rjones30/gluex
-rjones30/gluex6
-=======
-# Gluex worker image
-rjones30/gluex
->>>>>>> 7706bd74
+rjones30/gluex6